--- conflicted
+++ resolved
@@ -87,99 +87,6 @@
     py5.exit_sketch()
 """
 
-<<<<<<< HEAD
-SETTINGS_REGEX = re.compile(r'^def settings\(\):', flags=re.MULTILINE)
-SETUP_REGEX = re.compile(r'^def setup\(\):', flags=re.MULTILINE)
-SETUP_CODE_REGEX = re.compile(r'^def setup\(\):.*?(?=^\w|\Z)', flags=re.MULTILINE | re.DOTALL)
-DRAW_REGEX = re.compile(r'^def draw\(\):', flags=re.MULTILINE)
-CODE_REGEXES = {f: re.compile(r'^\s*(' + f + r'\([^\)]*\))', flags=re.MULTILINE)
-                for f in ['size', 'full_screen', 'smooth', 'no_smooth', 'pixel_density']}
-
-
-def fix_triple_quote_str(code):
-    for m in re.finditer(r'\"\"\"[^\"]*\"\"\"', code):
-        code = code.replace(
-            m.group(), m.group().replace('\n    ', '\n'))
-    return code
-
-
-def prepare_code(code):
-    "transform functionless or setttings-less py5 code into code that runs"
-    if SETTINGS_REGEX.search(code):
-        return False, code
-    no_setup = SETUP_REGEX.search(code) is None
-    no_draw = DRAW_REGEX.search(code) is None
-
-    # get just the setup function if it is defined
-    code2 = code if no_setup else SETUP_CODE_REGEX.search(code).group()
-    # find the key lines in the relevant code
-    matches = [m for m in [r.search(code2) for r in CODE_REGEXES.values()] if m]
-
-    # if anything was found, build the settings function
-    if matches:
-        lines = [(m.start(), m.group(1)) for m in matches]
-        settings = 'def settings():\n'
-        for start, line in sorted(lines):
-            settings += f'    {line}\n'
-            # replace the original line so it doesn't get called in setup
-            code = code.replace(line, f'pass  # moved to settings(): {line}')
-    else:
-        settings = ''
-
-    if no_setup and no_draw:
-        # put all of the remaining code into a setup function
-        remaining_code = 'def setup():\n' + textwrap.indent(code, prefix='    ')
-        remaining_code = fix_triple_quote_str(remaining_code)
-    else:
-        # remaining code has been modified with key lines moved from setup to settings
-        remaining_code = code
-
-    return True, f'{settings.strip()}\n\n{remaining_code.strip()}\n'
-
-
-def run_sketch(sketch_path, classpath=None, new_process=False, exit_if_error=False):
-    sketch_path = Path(sketch_path)
-    if not sketch_path.exists():
-        print(f'file {sketch_path} not found')
-        return
-
-    with open(sketch_path, 'r') as f:
-        code = f.read()
-    tranformed, code = prepare_code(code)
-    if tranformed:
-        temp_py = sketch_path.with_suffix('.tmp.py')
-        with open(temp_py, 'w') as f:
-            f.write(code)
-        sketch_path = temp_py
-
-    def _run_sketch(sketch_path, classpath, exit_if_error):
-        if not jvm.is_jvm_running():
-            if classpath:
-                jvm.add_classpath(classpath)
-            jvm.add_jars(sketch_path.parent / 'jars')
-
-        import py5
-        if py5.get_current_sketch().is_running:
-            print('You must exit the currently running sketch before running another sketch.')
-            return None
-
-        sys.path.extend([str(sketch_path.absolute().parent), os.getcwd()])
-        py5_ns = dict()
-        py5_ns.update(py5.__dict__)
-        update_dynamic_variables_code = '\n'.join(f'    global {v}\n    {v} = sketch.{v}' for v in ref.UPDATE_DYNAMIC_VARIABLES)
-        exec(_CODE_FRAMEWORK.format(sketch_path, exit_if_error, _CODE_FRAMEWORK_EXTRAS.format(update_dynamic_variables_code)), py5_ns)
-
-    if new_process:
-        p = Process(target=_run_sketch, args=(sketch_path, classpath, exit_if_error))
-        p.start()
-        return p
-    else:
-        _run_sketch(sketch_path, classpath, exit_if_error)
-        if tranformed:
-            os.remove(temp_py)
-
-=======
->>>>>>> 8931c537
 
 def run_single_frame_sketch(renderer, code, width, height, user_ns, safe_exec):
     if renderer == 'SVG':
